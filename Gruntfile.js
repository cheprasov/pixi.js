--- conflicted
+++ resolved
@@ -1,234 +1,211 @@
-module.exports = function(grunt) {
-    grunt.loadNpmTasks('grunt-concat-sourcemap');
-    grunt.loadNpmTasks('grunt-contrib-concat');
-    grunt.loadNpmTasks('grunt-contrib-jshint');
-    grunt.loadNpmTasks('grunt-contrib-uglify');
-    grunt.loadNpmTasks('grunt-contrib-connect');
-    grunt.loadNpmTasks('grunt-contrib-qunit');
-    grunt.loadNpmTasks('grunt-contrib-yuidoc');
-    grunt.loadNpmTasks('grunt-contrib-watch');
-
-    var root = 'src/pixi/',
-        debug = 'bin/pixi.dev.js',
-        srcFiles = [
-            '<%= dirs.src %>/Intro.js',
-            '<%= dirs.src %>/Pixi.js',
-            '<%= dirs.src %>/core/Point.js',
-            '<%= dirs.src %>/core/Rectangle.js',
-            '<%= dirs.src %>/core/Polygon.js',
-            '<%= dirs.src %>/core/Circle.js',
-            '<%= dirs.src %>/core/Ellipse.js',
-            '<%= dirs.src %>/core/Matrix.js',
-            '<%= dirs.src %>/display/DisplayObject.js',
-            '<%= dirs.src %>/display/DisplayObjectContainer.js',
-            '<%= dirs.src %>/display/Sprite.js',
-            '<%= dirs.src %>/display/MovieClip.js',
-            '<%= dirs.src %>/filters/FilterBlock.js',
-            '<%= dirs.src %>/text/Text.js',
-            '<%= dirs.src %>/text/BitmapText.js',
-            '<%= dirs.src %>/InteractionManager.js',
-            '<%= dirs.src %>/display/Stage.js',
-            '<%= dirs.src %>/utils/Utils.js',
-            '<%= dirs.src %>/utils/EventTarget.js',
-            '<%= dirs.src %>/utils/Detector.js',
-            '<%= dirs.src %>/utils/Polyk.js',
-            '<%= dirs.src %>/renderers/webgl/WebGLShaders.js',
-            '<%= dirs.src %>/renderers/webgl/PixiShader.js',
-            '<%= dirs.src %>/renderers/webgl/StripShader.js',
-            '<%= dirs.src %>/renderers/webgl/PrimitiveShader.js',
-            '<%= dirs.src %>/renderers/webgl/WebGLGraphics.js',
-            '<%= dirs.src %>/renderers/webgl/WebGLRenderer.js',
-            '<%= dirs.src %>/renderers/webgl/WebGLBatch.js',
-            '<%= dirs.src %>/renderers/webgl/WebGLRenderGroup.js',
-            '<%= dirs.src %>/renderers/webgl/WebGLFilterManager.js',
-            '<%= dirs.src %>/renderers/canvas/CanvasRenderer.js',
-            '<%= dirs.src %>/renderers/canvas/CanvasGraphics.js',
-            '<%= dirs.src %>/primitives/Graphics.js',
-            '<%= dirs.src %>/extras/Strip.js',
-            '<%= dirs.src %>/extras/Rope.js',
-            '<%= dirs.src %>/extras/TilingSprite.js',
-            '<%= dirs.src %>/extras/Spine.js',
-            '<%= dirs.src %>/extras/CustomRenderable.js',
-            '<%= dirs.src %>/textures/BaseTexture.js',
-            '<%= dirs.src %>/textures/Texture.js',
-            '<%= dirs.src %>/textures/RenderTexture.js',
-            '<%= dirs.src %>/loaders/AssetLoader.js',
-            '<%= dirs.src %>/loaders/JsonLoader.js',
-            '<%= dirs.src %>/loaders/SpriteSheetLoader.js',
-            '<%= dirs.src %>/loaders/ImageLoader.js',
-            '<%= dirs.src %>/loaders/BitmapFontLoader.js',
-            '<%= dirs.src %>/loaders/SpineLoader.js',
-            '<%= dirs.src %>/filters/AbstractFilter.js',
-            '<%= dirs.src %>/filters/ColorMatrixFilter.js',
-            '<%= dirs.src %>/filters/GrayFilter.js',
-            '<%= dirs.src %>/filters/DisplacementFilter.js',
-            '<%= dirs.src %>/filters/PixelateFilter.js',
-            '<%= dirs.src %>/filters/BlurXFilter.js',
-            '<%= dirs.src %>/filters/BlurYFilter.js',
-            '<%= dirs.src %>/filters/BlurFilter.js',
-            '<%= dirs.src %>/filters/InvertFilter.js',
-            '<%= dirs.src %>/filters/SepiaFilter.js',
-            '<%= dirs.src %>/filters/TwistFilter.js',
-            '<%= dirs.src %>/filters/ColorStepFilter.js',
-            '<%= dirs.src %>/filters/DotScreenFilter.js',
-            '<%= dirs.src %>/filters/CrossHatchFilter.js',
-            '<%= dirs.src %>/filters/RGBSplitFilter.js',
-            
-            '<%= dirs.src %>/Outro.js'
-        ], banner = [
-            '/**',
-            ' * @license',
-            ' * <%= pkg.name %> - v<%= pkg.version %>',
-            ' * Copyright (c) 2012, Mat Groves',
-            ' * <%= pkg.homepage %>',
-            ' *',
-            ' * Compiled: <%= grunt.template.today("yyyy-mm-dd") %>',
-            ' *',
-            ' * <%= pkg.name %> is licensed under the <%= pkg.license %> License.',
-            ' * <%= pkg.licenseUrl %>',
-            ' */',
-            ''
-        ].join('\n');
-
-    grunt.initConfig({
-        pkg : grunt.file.readJSON('package.json'),
-        dirs: {
-            build: 'bin',
-            docs: 'docs',
-            src: 'src/pixi',
-            test: 'test'
-        },
-        files: {
-            srcBlob: '<%= dirs.src %>/**/*.js',
-            testBlob: '<%= dirs.test %>/unit/**/*.js',
-            build: '<%= dirs.build %>/pixi.dev.js',
-            buildMin: '<%= dirs.build %>/pixi.js'
-        },
-        concat: {
-            options: {
-                banner: banner
-            },
-            dist: {
-                src: srcFiles,
-                dest: '<%= files.build %>'
-            }
-        },
-        concat_sourcemap: {
-            dev: {
-                files: {
-                    '<%= files.build %>': srcFiles
-                },
-                options: {
-                    sourceRoot: '../'
-                }
-            }
-        },
-        jshint: {
-            beforeconcat: {
-                src: srcFiles,
-                options: {
-                    jshintrc: '.jshintrc',
-                    ignores: ['<%= dirs.src %>/{Intro,Outro}.js']
-                }
-            },
-            afterconcat: {
-                src: '<%= files.build %>',
-                options: {
-                    jshintrc: '.jshintrc',
-                }
-            },
-            test: {
-                src: ['<%= files.testBlob %>'],
-                options: {
-                    expr: true
-                }
-            }
-        },
-        uglify: {
-            options: {
-                banner: banner
-            },
-            dist: {
-                src: '<%= files.build %>',
-                dest: '<%= files.buildMin %>'
-            }
-        },
-        connect: {
-            qunit: {
-                options: {
-                    port: grunt.option('port-test') || 9002,
-                    base: './'
-                }
-            },
-            test: {
-                options: {
-                    port: grunt.option('port-test') || 9002,
-                    base: './',
-                    keepalive: true
-                }
-            }
-        },
-        qunit: {
-            all: {
-                options: {
-                    urls: ['http://localhost:' + (grunt.option('port-test') || 9002) + '/test/index.html']
-                }
-            }
-        },
-        yuidoc: {
-            compile: {
-                name: '<%= pkg.name %>',
-                description: '<%= pkg.description %>',
-                version: '<%= pkg.version %>',
-                url: '<%= pkg.homepage %>',
-                logo: '<%= pkg.logo %>',
-                options: {
-                    paths: '<%= dirs.src %>',
-                    outdir: '<%= dirs.docs %>'
-                }
-            }
-        },
-        watch: {
-            dev: {
-                files: ['Gruntfile.js', 'src/**/*.js', 'examples/**/*.html'],
-                tasks: ['build-debug'],
-                
-                // We would need to inject <script> in each HTML...
-                // options: {
-                //     livereload: true
-                // }
-            }
-        }
-    });
-
-<<<<<<< HEAD
-    grunt.registerTask('build-debug', ['concat_sourcemap', 'uglify'])
-    grunt.registerTask('default', ['concat', 'uglify']);
-    grunt.registerTask('build', ['concat', 'uglify']);
-=======
-    grunt.registerMultiTask(
-        'distribute',
-        'Copy built file to examples',
-        function(){
-            var pixi = grunt.file.read( debug );
-
-            var dests = this.data;
-
-            dests.forEach(function(filepath){
-
-                grunt.file.write(filepath + '/pixi.js', pixi);
-
-            });
-
-            grunt.log.writeln('Pixi copied to examples.');
-        }
-    )
-
-    grunt.registerTask('lintconcat', ['jshint:beforeconcat', 'concat', 'jshint:afterconcat']);
-    grunt.registerTask('default', ['lintconcat', 'uglify', 'distribute']);
-    grunt.registerTask('build', ['lintconcat', 'uglify', 'distribute']);
->>>>>>> 67d0c577
-    grunt.registerTask('test', ['build', 'connect:qunit', 'qunit']);
-    grunt.registerTask('docs', ['yuidoc']);
-
+module.exports = function(grunt) {
+    grunt.loadNpmTasks('grunt-concat-sourcemap');
+    grunt.loadNpmTasks('grunt-contrib-concat');
+    grunt.loadNpmTasks('grunt-contrib-jshint');
+    grunt.loadNpmTasks('grunt-contrib-uglify');
+    grunt.loadNpmTasks('grunt-contrib-connect');
+    grunt.loadNpmTasks('grunt-contrib-qunit');
+    grunt.loadNpmTasks('grunt-contrib-yuidoc');
+    grunt.loadNpmTasks('grunt-contrib-watch');
+
+    var root = 'src/pixi/',
+        debug = 'bin/pixi.dev.js',
+        srcFiles = [
+            '<%= dirs.src %>/Intro.js',
+            '<%= dirs.src %>/Pixi.js',
+            '<%= dirs.src %>/core/Point.js',
+            '<%= dirs.src %>/core/Rectangle.js',
+            '<%= dirs.src %>/core/Polygon.js',
+            '<%= dirs.src %>/core/Circle.js',
+            '<%= dirs.src %>/core/Ellipse.js',
+            '<%= dirs.src %>/core/Matrix.js',
+            '<%= dirs.src %>/display/DisplayObject.js',
+            '<%= dirs.src %>/display/DisplayObjectContainer.js',
+            '<%= dirs.src %>/display/Sprite.js',
+            '<%= dirs.src %>/display/MovieClip.js',
+            '<%= dirs.src %>/filters/FilterBlock.js',
+            '<%= dirs.src %>/text/Text.js',
+            '<%= dirs.src %>/text/BitmapText.js',
+            '<%= dirs.src %>/InteractionManager.js',
+            '<%= dirs.src %>/display/Stage.js',
+            '<%= dirs.src %>/utils/Utils.js',
+            '<%= dirs.src %>/utils/EventTarget.js',
+            '<%= dirs.src %>/utils/Detector.js',
+            '<%= dirs.src %>/utils/Polyk.js',
+            '<%= dirs.src %>/renderers/webgl/WebGLShaders.js',
+            '<%= dirs.src %>/renderers/webgl/PixiShader.js',
+            '<%= dirs.src %>/renderers/webgl/StripShader.js',
+            '<%= dirs.src %>/renderers/webgl/PrimitiveShader.js',
+            '<%= dirs.src %>/renderers/webgl/WebGLGraphics.js',
+            '<%= dirs.src %>/renderers/webgl/WebGLRenderer.js',
+            '<%= dirs.src %>/renderers/webgl/WebGLBatch.js',
+            '<%= dirs.src %>/renderers/webgl/WebGLRenderGroup.js',
+            '<%= dirs.src %>/renderers/webgl/WebGLFilterManager.js',
+            '<%= dirs.src %>/renderers/canvas/CanvasRenderer.js',
+            '<%= dirs.src %>/renderers/canvas/CanvasGraphics.js',
+            '<%= dirs.src %>/primitives/Graphics.js',
+            '<%= dirs.src %>/extras/Strip.js',
+            '<%= dirs.src %>/extras/Rope.js',
+            '<%= dirs.src %>/extras/TilingSprite.js',
+            '<%= dirs.src %>/extras/Spine.js',
+            '<%= dirs.src %>/extras/CustomRenderable.js',
+            '<%= dirs.src %>/textures/BaseTexture.js',
+            '<%= dirs.src %>/textures/Texture.js',
+            '<%= dirs.src %>/textures/RenderTexture.js',
+            '<%= dirs.src %>/loaders/AssetLoader.js',
+            '<%= dirs.src %>/loaders/JsonLoader.js',
+            '<%= dirs.src %>/loaders/SpriteSheetLoader.js',
+            '<%= dirs.src %>/loaders/ImageLoader.js',
+            '<%= dirs.src %>/loaders/BitmapFontLoader.js',
+            '<%= dirs.src %>/loaders/SpineLoader.js',
+            '<%= dirs.src %>/filters/AbstractFilter.js',
+            '<%= dirs.src %>/filters/ColorMatrixFilter.js',
+            '<%= dirs.src %>/filters/GrayFilter.js',
+            '<%= dirs.src %>/filters/DisplacementFilter.js',
+            '<%= dirs.src %>/filters/PixelateFilter.js',
+            '<%= dirs.src %>/filters/BlurXFilter.js',
+            '<%= dirs.src %>/filters/BlurYFilter.js',
+            '<%= dirs.src %>/filters/BlurFilter.js',
+            '<%= dirs.src %>/filters/InvertFilter.js',
+            '<%= dirs.src %>/filters/SepiaFilter.js',
+            '<%= dirs.src %>/filters/TwistFilter.js',
+            '<%= dirs.src %>/filters/ColorStepFilter.js',
+            '<%= dirs.src %>/filters/DotScreenFilter.js',
+            '<%= dirs.src %>/filters/CrossHatchFilter.js',
+            '<%= dirs.src %>/filters/RGBSplitFilter.js',
+            
+            '<%= dirs.src %>/Outro.js'
+        ], banner = [
+            '/**',
+            ' * @license',
+            ' * <%= pkg.name %> - v<%= pkg.version %>',
+            ' * Copyright (c) 2012, Mat Groves',
+            ' * <%= pkg.homepage %>',
+            ' *',
+            ' * Compiled: <%= grunt.template.today("yyyy-mm-dd") %>',
+            ' *',
+            ' * <%= pkg.name %> is licensed under the <%= pkg.license %> License.',
+            ' * <%= pkg.licenseUrl %>',
+            ' */',
+            ''
+        ].join('\n');
+
+    grunt.initConfig({
+        pkg : grunt.file.readJSON('package.json'),
+        dirs: {
+            build: 'bin',
+            docs: 'docs',
+            src: 'src/pixi',
+            test: 'test'
+        },
+        files: {
+            srcBlob: '<%= dirs.src %>/**/*.js',
+            testBlob: '<%= dirs.test %>/unit/**/*.js',
+            build: '<%= dirs.build %>/pixi.dev.js',
+            buildMin: '<%= dirs.build %>/pixi.js'
+        },
+        concat: {
+            options: {
+                banner: banner
+            },
+            dist: {
+                src: srcFiles,
+                dest: '<%= files.build %>'
+            }
+        },
+        concat_sourcemap: {
+            dev: {
+                files: {
+                    '<%= files.build %>': srcFiles
+                },
+                options: {
+                    sourceRoot: '../'
+                }
+            }
+        },
+        jshint: {
+            beforeconcat: {
+                src: srcFiles,
+                options: {
+                    jshintrc: '.jshintrc',
+                    ignores: ['<%= dirs.src %>/{Intro,Outro}.js']
+                }
+            },
+            afterconcat: {
+                src: '<%= files.build %>',
+                options: {
+                    jshintrc: '.jshintrc',
+                }
+            },
+            test: {
+                src: ['<%= files.testBlob %>'],
+                options: {
+                    expr: true
+                }
+            }
+        },
+        uglify: {
+            options: {
+                banner: banner
+            },
+            dist: {
+                src: '<%= files.build %>',
+                dest: '<%= files.buildMin %>'
+            }
+        },
+        connect: {
+            qunit: {
+                options: {
+                    port: grunt.option('port-test') || 9002,
+                    base: './'
+                }
+            },
+            test: {
+                options: {
+                    port: grunt.option('port-test') || 9002,
+                    base: './',
+                    keepalive: true
+                }
+            }
+        },
+        qunit: {
+            all: {
+                options: {
+                    urls: ['http://localhost:' + (grunt.option('port-test') || 9002) + '/test/index.html']
+                }
+            }
+        },
+        yuidoc: {
+            compile: {
+                name: '<%= pkg.name %>',
+                description: '<%= pkg.description %>',
+                version: '<%= pkg.version %>',
+                url: '<%= pkg.homepage %>',
+                logo: '<%= pkg.logo %>',
+                options: {
+                    paths: '<%= dirs.src %>',
+                    outdir: '<%= dirs.docs %>'
+                }
+            }
+        },
+        watch: {
+            dev: {
+                files: ['Gruntfile.js', 'src/**/*.js', 'examples/**/*.html'],
+                tasks: ['build-debug'],
+                
+                // We would need to inject <script> in each HTML...
+                // options: {
+                //     livereload: true
+                // }
+            }
+        }
+    });
+
+    grunt.registerTask('build-debug', ['concat_sourcemap', 'uglify']);
+    grunt.registerTask('lintconcat', ['jshint:beforeconcat', 'concat', 'jshint:afterconcat']);
+    grunt.registerTask('default', ['lintconcat', 'uglify']);
+    grunt.registerTask('build', ['lintconcat', 'uglify']);
+    grunt.registerTask('test', ['build', 'connect:qunit', 'qunit']);
+    grunt.registerTask('docs', ['yuidoc']);
+
 }