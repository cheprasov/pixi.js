--- conflicted
+++ resolved
@@ -31,25 +31,11 @@
                                 }
                             } )();
 
-<<<<<<< HEAD
-	if(webgl)
-	{
-		var ie =  (navigator.userAgent.toLowerCase().indexOf('trident') != -1);
-		 webgl = !ie;
-	}
-	
-	//console.log(webgl);
-	if( webgl )
-	{
-		return new PIXI.WebGLRenderer(width, height, view, transparent, antialias);
-	}
-=======
     if(webgl)
     {
-        var ie =  (navigator.userAgent.toLowerCase().indexOf('msie') !== -1);
+        var ie =  (navigator.userAgent.toLowerCase().indexOf('trident') !== -1);
         webgl = !ie;
     }
->>>>>>> 812fb076
 
     //console.log(webgl);
     if( webgl )
@@ -58,5 +44,4 @@
     }
 
     return  new PIXI.CanvasRenderer(width, height, view, transparent);
-};
-
+};