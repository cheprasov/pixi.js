--- conflicted
+++ resolved
@@ -110,11 +110,7 @@
      */
     // initialize the context so it is ready for the managers.
     this.gl = options.context || createContext(this.view, this._contextOptions);
-<<<<<<< HEAD
-
-=======
    
->>>>>>> a434231c
     this.CONTEXT_UID = CONTEXT_UID++;
 
     /**
@@ -243,13 +239,8 @@
     displayObject.renderWebGL(this);
 
     // apply transform..
-<<<<<<< HEAD
-
-    this.setObjectRenderer(this.emptyRenderer);
-=======
     this.currentRenderer.flush();
     //this.setObjectRenderer(this.emptyRenderer);
->>>>>>> a434231c
 
     this.emit('postrender');
 };
@@ -289,11 +280,7 @@
  */
 WebGLRenderer.prototype.resize = function (width, height)
 {
-<<<<<<< HEAD
-    if(width * this.resolution === this.width && height * this.resolution === this.height)return;
-=======
   //  if(width * this.resolution === this.width && height * this.resolution === this.height)return;
->>>>>>> a434231c
 
     SystemRenderer.prototype.resize.call(this, width, height);
 
