--- conflicted
+++ resolved
@@ -1,10 +1,6 @@
 {
   "name": "pixi.js",
-<<<<<<< HEAD
-  "version": "3.0.10",
-=======
   "version": "4.0.0",
->>>>>>> f6579ef8
   "description": "Pixi.js is a fast lightweight 2D library that works across all devices.",
   "author": "Mat Groves",
   "contributors": [
@@ -34,15 +30,8 @@
     "README.md"
   ],
   "dependencies": {
-<<<<<<< HEAD
-    "async": "^1.5.0",
-    "brfs": "^1.4.1",
-    "browserify-versionify": "^1.0.6",
-    "earcut": "^2.0.8",
-=======
     "bit-twiddle": "^1.0.2",
     "earcut": "^2.0.7",
->>>>>>> f6579ef8
     "eventemitter3": "^1.1.1",
     "ismobilejs": "git+https://github.com/kaimallea/isMobile.git",
     "object-assign": "^4.0.1",
@@ -50,17 +39,11 @@
     "resource-loader": "^1.6.4"
   },
   "devDependencies": {
-<<<<<<< HEAD
-    "browserify": "^13.0.0",
-    "chai": "^3.2.0",
-    "del": "^2.2.0",
-=======
     "browserify": "^11.1.0",
     "browserify-versionify": "^1.0.6",
     "chai": "^3.2.0",
     "del": "^2.0.2",
     "glslify": "^5.0.2",
->>>>>>> f6579ef8
     "gulp": "^3.9.0",
     "gulp-cached": "^1.1.0",
     "gulp-concat": "^2.6.0",
